--- conflicted
+++ resolved
@@ -75,278 +75,6 @@
                 )
             )
     else:
-<<<<<<< HEAD
-      print("Train with captions.")
-      user_config = {
-          "datasets": [{
-              "subsets": [{
-                  "image_dir": args.train_data_dir,
-                  "metadata_file": args.in_json,
-              }]
-          }]
-      }
-
-  blueprint = blueprint_generator.generate(user_config, args, tokenizer=tokenizer)
-  train_dataset_group = config_util.generate_dataset_group_by_blueprint(blueprint.dataset_group)
-
-  if args.debug_dataset:
-    train_util.debug_dataset(train_dataset_group)
-    return
-  if len(train_dataset_group) == 0:
-    print("No data found. Please verify arguments (train_data_dir must be the parent of folders with images) / 画像がありません。引数指定を確認してください（train_data_dirには画像があるフォルダではなく、画像があるフォルダの親フォルダを指定する必要があります）")
-    return
-
-  if cache_latents:
-    assert train_dataset_group.is_latent_cacheable(
-    ), "when caching latents, either color_aug or random_crop cannot be used / latentをキャッシュするときはcolor_augとrandom_cropは使えません"
-
-  # acceleratorを準備する
-  print("prepare accelerator")
-  accelerator, unwrap_model = train_util.prepare_accelerator(args)
-  is_main_process = accelerator.is_main_process
-
-  # mixed precisionに対応した型を用意しておき適宜castする
-  weight_dtype, save_dtype = train_util.prepare_dtype(args)
-
-  # モデルを読み込む
-  text_encoder, vae, unet, _ = train_util.load_target_model(args, weight_dtype)
-
-  # work on low-ram device
-  if args.lowram:
-    text_encoder.to("cuda")
-    unet.to("cuda")
-
-  # モデルに xformers とか memory efficient attention を組み込む
-  train_util.replace_unet_modules(unet, args.mem_eff_attn, args.xformers)
-
-  # 学習を準備する
-  if cache_latents:
-    vae.to(accelerator.device, dtype=weight_dtype)
-    vae.requires_grad_(False)
-    vae.eval()
-    with torch.no_grad():
-      train_dataset_group.cache_latents(vae)
-    vae.to("cpu")
-    if torch.cuda.is_available():
-      torch.cuda.empty_cache()
-    gc.collect()
-
-  # prepare network
-  print("import network module:", args.network_module)
-  network_module = importlib.import_module(args.network_module)
-
-  net_kwargs = {}
-  if args.network_args is not None:
-    for net_arg in args.network_args:
-      key, value = net_arg.split('=')
-      net_kwargs[key] = value
-
-  # if a new network is added in future, add if ~ then blocks for each network (;'∀')
-  network = network_module.create_network(1.0, args.network_dim, args.network_alpha, vae, text_encoder, unet, **net_kwargs)
-  if network is None:
-    return
-
-  if args.network_weights is not None:
-    print("load network weights from:", args.network_weights)
-    network.load_weights(args.network_weights)
-
-  train_unet = not args.network_train_text_encoder_only
-  train_text_encoder = not args.network_train_unet_only
-  network.apply_to(text_encoder, unet, train_text_encoder, train_unet)
-
-  if args.gradient_checkpointing:
-    unet.enable_gradient_checkpointing()
-    text_encoder.gradient_checkpointing_enable()
-    network.enable_gradient_checkpointing()                   # may have no effect
-
-  # 学習に必要なクラスを準備する
-  print("prepare optimizer, data loader etc.")
-
-  trainable_params = network.prepare_optimizer_params(args.text_encoder_lr, args.unet_lr)
-  optimizer_name, optimizer_args, optimizer = train_util.get_optimizer(args, trainable_params)
-
-  # dataloaderを準備する
-  # DataLoaderのプロセス数：0はメインプロセスになる
-  n_workers = min(args.max_data_loader_n_workers, os.cpu_count() - 1)      # cpu_count-1 ただし最大で指定された数まで
-  train_dataloader = torch.utils.data.DataLoader(
-      train_dataset_group, batch_size=1, shuffle=True, collate_fn=collate_fn, num_workers=n_workers, persistent_workers=args.persistent_data_loader_workers)
-
-  # 学習ステップ数を計算する
-  if args.max_train_epochs is not None:
-    args.max_train_steps = args.max_train_epochs * math.ceil(len(train_dataloader) / accelerator.num_processes)
-    if is_main_process:
-      print(f"override steps. steps for {args.max_train_epochs} epochs is / 指定エポックまでのステップ数: {args.max_train_steps}")
-
-  # lr schedulerを用意する
-  lr_scheduler = train_util.get_scheduler_fix(args, optimizer, accelerator.num_processes)
-
-  # 実験的機能：勾配も含めたfp16学習を行う　モデル全体をfp16にする
-  if args.full_fp16:
-    assert args.mixed_precision == "fp16", "full_fp16 requires mixed precision='fp16' / full_fp16を使う場合はmixed_precision='fp16'を指定してください。"
-    print("enable full fp16 training.")
-    network.to(weight_dtype)
-
-  # acceleratorがなんかよろしくやってくれるらしい
-  if train_unet and train_text_encoder:
-    unet, text_encoder, network, optimizer, train_dataloader, lr_scheduler = accelerator.prepare(
-        unet, text_encoder, network, optimizer, train_dataloader, lr_scheduler)
-  elif train_unet:
-    unet, network, optimizer, train_dataloader, lr_scheduler = accelerator.prepare(
-        unet,  network, optimizer, train_dataloader, lr_scheduler)
-  elif train_text_encoder:
-    text_encoder, network, optimizer, train_dataloader, lr_scheduler = accelerator.prepare(
-        text_encoder, network, optimizer, train_dataloader, lr_scheduler)
-  else:
-    network, optimizer, train_dataloader, lr_scheduler = accelerator.prepare(
-        network, optimizer, train_dataloader, lr_scheduler)
-
-  unet.requires_grad_(False)
-  unet.to(accelerator.device, dtype=weight_dtype)
-  text_encoder.requires_grad_(False)
-  text_encoder.to(accelerator.device)
-  if args.gradient_checkpointing:                       # according to TI example in Diffusers, train is required
-    unet.train()
-    text_encoder.train()
-
-    # set top parameter requires_grad = True for gradient checkpointing works
-    if type(text_encoder) == DDP:
-      text_encoder.module.text_model.embeddings.requires_grad_(True)
-    else:
-      text_encoder.text_model.embeddings.requires_grad_(True)
-  else:
-    unet.eval()
-    text_encoder.eval()
-
-  # support DistributedDataParallel
-  if type(text_encoder) == DDP:
-    text_encoder = text_encoder.module
-    unet = unet.module
-    network = network.module
-
-  network.prepare_grad_etc(text_encoder, unet)
-
-  if not cache_latents:
-    vae.requires_grad_(False)
-    vae.eval()
-    vae.to(accelerator.device, dtype=weight_dtype)
-
-  # 実験的機能：勾配も含めたfp16学習を行う　PyTorchにパッチを当ててfp16でのgrad scaleを有効にする
-  if args.full_fp16:
-    train_util.patch_accelerator_for_fp16_training(accelerator)
-
-  # resumeする
-  if args.resume is not None:
-    print(f"resume training from state: {args.resume}")
-    accelerator.load_state(args.resume)
-
-  # epoch数を計算する
-  num_update_steps_per_epoch = math.ceil(len(train_dataloader) / args.gradient_accumulation_steps)
-  num_train_epochs = math.ceil(args.max_train_steps / num_update_steps_per_epoch)
-  if (args.save_n_epoch_ratio is not None) and (args.save_n_epoch_ratio > 0):
-    args.save_every_n_epochs = math.floor(num_train_epochs / args.save_n_epoch_ratio) or 1
-
-  # 学習する
-  # TODO: find a way to handle total batch size when there are multiple datasets
-  total_batch_size = args.train_batch_size * accelerator.num_processes * args.gradient_accumulation_steps
-  
-  if is_main_process:
-    print("running training / 学習開始")
-    print(f"  num train images * repeats / 学習画像の数×繰り返し回数: {train_dataset_group.num_train_images}")
-    print(f"  num reg images / 正則化画像の数: {train_dataset_group.num_reg_images}")
-    print(f"  num batches per epoch / 1epochのバッチ数: {len(train_dataloader)}")
-    print(f"  num epochs / epoch数: {num_train_epochs}")
-    print(f"  batch size per device / バッチサイズ: {', '.join([str(d.batch_size) for d in train_dataset_group.datasets])}")
-    # print(f"  total train batch size (with parallel & distributed & accumulation) / 総バッチサイズ（並列学習、勾配合計含む）: {total_batch_size}")
-    print(f"  gradient accumulation steps / 勾配を合計するステップ数 = {args.gradient_accumulation_steps}")
-    print(f"  total optimization steps / 学習ステップ数: {args.max_train_steps}")
-
-  # TODO refactor metadata creation and move to util
-  metadata = {
-      "ss_session_id": session_id,            # random integer indicating which group of epochs the model came from
-      "ss_training_started_at": training_started_at,          # unix timestamp
-      "ss_output_name": args.output_name,
-      "ss_learning_rate": args.learning_rate,
-      "ss_text_encoder_lr": args.text_encoder_lr,
-      "ss_unet_lr": args.unet_lr,
-      "ss_num_train_images": train_dataset_group.num_train_images,
-      "ss_num_reg_images": train_dataset_group.num_reg_images,
-      "ss_num_batches_per_epoch": len(train_dataloader),
-      "ss_num_epochs": num_train_epochs,
-      "ss_gradient_checkpointing": args.gradient_checkpointing,
-      "ss_gradient_accumulation_steps": args.gradient_accumulation_steps,
-      "ss_max_train_steps": args.max_train_steps,
-      "ss_lr_warmup_steps": args.lr_warmup_steps,
-      "ss_lr_scheduler": args.lr_scheduler,
-      "ss_network_module": args.network_module,
-      "ss_network_dim": args.network_dim,          # None means default because another network than LoRA may have another default dim
-      "ss_network_alpha": args.network_alpha,      # some networks may not use this value
-      "ss_mixed_precision": args.mixed_precision,
-      "ss_full_fp16": bool(args.full_fp16),
-      "ss_v2": bool(args.v2),
-      "ss_clip_skip": args.clip_skip,
-      "ss_max_token_length": args.max_token_length,
-      "ss_cache_latents": bool(args.cache_latents),
-      "ss_seed": args.seed,
-      "ss_lowram": args.lowram,
-      "ss_noise_offset": args.noise_offset,
-      "ss_training_comment": args.training_comment,       # will not be updated after training
-      "ss_sd_scripts_commit_hash": train_util.get_git_revision_hash(),
-      "ss_optimizer": optimizer_name + (f"({optimizer_args})" if len(optimizer_args) > 0 else ""),
-      "ss_max_grad_norm": args.max_grad_norm,
-      "ss_caption_dropout_rate": args.caption_dropout_rate,
-      "ss_caption_dropout_every_n_epochs": args.caption_dropout_every_n_epochs,
-      "ss_caption_tag_dropout_rate": args.caption_tag_dropout_rate,
-      "ss_face_crop_aug_range": args.face_crop_aug_range,
-      "ss_prior_loss_weight": args.prior_loss_weight,
-  }
-
-  if use_user_config:
-    # save metadata of multiple datasets
-    # NOTE: pack "ss_datasets" value as json one time
-    #   or should also pack nested collections as json?
-    datasets_metadata = []
-    tag_frequency = {}                    # merge tag frequency for metadata editor
-    dataset_dirs_info = {}                # merge subset dirs for metadata editor
-
-    for dataset in train_dataset_group.datasets:
-      is_dreambooth_dataset = isinstance(dataset, DreamBoothDataset)
-      dataset_metadata = {
-          "is_dreambooth": is_dreambooth_dataset,
-          "batch_size_per_device": dataset.batch_size,
-          "num_train_images": dataset.num_train_images,          # includes repeating
-          "num_reg_images": dataset.num_reg_images,
-          "resolution": (dataset.width, dataset.height),
-          "enable_bucket": bool(dataset.enable_bucket),
-          "min_bucket_reso": dataset.min_bucket_reso,
-          "max_bucket_reso": dataset.max_bucket_reso,
-          "tag_frequency": dataset.tag_frequency,
-          "bucket_info": dataset.bucket_info,
-      }
-
-      subsets_metadata = []
-      for subset in dataset.subsets:
-        subset_metadata = {
-            "img_count": subset.img_count,
-            "num_repeats": subset.num_repeats,
-            "color_aug": bool(subset.color_aug),
-            "flip_aug": bool(subset.flip_aug),
-            "random_crop": bool(subset.random_crop),
-            "shuffle_caption": bool(subset.shuffle_caption),
-            "keep_tokens": subset.keep_tokens,
-        }
-
-        image_dir_or_metadata_file = None
-        if subset.image_dir:
-          image_dir = os.path.basename(subset.image_dir)
-          subset_metadata["image_dir"] = image_dir
-          image_dir_or_metadata_file = image_dir
-
-        if is_dreambooth_dataset:
-          subset_metadata["class_tokens"] = subset.class_tokens
-          subset_metadata["is_reg"] = subset.is_reg
-          if subset.is_reg:
-            image_dir_or_metadata_file = None                    # not merging reg dataset
-=======
         if use_dreambooth_method:
             print("Use DreamBooth method.")
             user_config = {
@@ -354,7 +82,6 @@
                     {"subsets": config_util.generate_dreambooth_subsets_config_by_subdirs(args.train_data_dir, args.reg_data_dir)}
                 ]
             }
->>>>>>> 83e102c6
         else:
             print("Train with captions.")
             user_config = {
@@ -474,14 +201,7 @@
             print(f"override steps. steps for {args.max_train_epochs} epochs is / 指定エポックまでのステップ数: {args.max_train_steps}")
 
     # lr schedulerを用意する
-    lr_scheduler = train_util.get_scheduler_fix(
-        args.lr_scheduler,
-        optimizer,
-        num_warmup_steps=args.lr_warmup_steps,
-        num_training_steps=args.max_train_steps * accelerator.num_processes * args.gradient_accumulation_steps,
-        num_cycles=args.lr_scheduler_num_cycles,
-        power=args.lr_scheduler_power,
-    )
+    lr_scheduler = train_util.get_scheduler_fix(args, optimizer, accelerator.num_processes)
 
     # 実験的機能：勾配も含めたfp16学習を行う　モデル全体をfp16にする
     if args.full_fp16:
